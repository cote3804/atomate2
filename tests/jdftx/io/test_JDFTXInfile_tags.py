--- conflicted
+++ resolved
@@ -1,25 +1,16 @@
-<<<<<<< HEAD
-=======
 from atomate2.jdftx.io.JEiter import JEiter
 from pytest import approx
 # import pytest
 from pymatgen.util.typing import PathLike
 from pymatgen.core.units import Ha_to_eV
->>>>>>> 1046228a
 from atomate2.jdftx.io.JDFTXInfile_master_format import *
 from atomate2.jdftx.io.JDFTXInfile import JDFTXInfile
 from pathlib import Path
 import os
 
-<<<<<<< HEAD
-tag_ex = "fluid-anion"
-
-get_tag_object(tag_ex)
-=======
 #infile = Path(os.getcwd()) / "tests" / "jdftx" / "io" / "example_files" / "example_sp.in"
 #jif = JDFTXInfile.from_file(infile)
 #jiflist = jif.get_text_list()
 # tag_ex = "fluid-anion"
 
 # get_tag_object(tag_ex)
->>>>>>> 1046228a
