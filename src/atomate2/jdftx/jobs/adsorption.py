"""Core jobs for running JDFTx calculations."""

from __future__ import annotations

import logging
from collections import defaultdict
from dataclasses import dataclass, field
from typing import TYPE_CHECKING


from jobflow import job, Response, Flow
from pymatgen.core.surface import (
    SlabGenerator,
    Slab
)
import numpy as np

from pymatgen.core import Molecule, Structure
from pymatgen.analysis.adsorption import AdsorbateSiteFinder


from atomate2.jdftx.jobs.base import BaseJdftxMaker
#from atomate2.jdftx.schemas.adsorption import AdsorptionDocument #need to create this schema
from atomate2.jdftx.sets.core import (
    IonicMinSetGenerator,
)

from atomate2.jdftx.sets.base import JdftxInputGenerator

from atomate2.jdftx.jobs.base import BaseJdftxMaker
from atomate2.jdftx.sets.core import IonicMinSetGenerator

if TYPE_CHECKING:
    from atomate2.jdftx.sets.core import JdftxInputGenerator

logger = logging.getLogger(__name__)


@dataclass
class SurfaceMinMaker(BaseJdftxMaker):
    """Maker to create surface relaxation job."""

    name: str = "surface_ionic_min"
    input_set_generator: JdftxInputGenerator = field(
        default_factory=lambda: IonicMinSetGenerator(
            coulomb_truncation=True,
            auto_kpoint_density=1000,
            calc_type="surface",
        )
    )
@dataclass
class MolMinMaker(BaseJdftxMaker):
    """Maker to create molecule relaxation job."""
    name: str = "molecule_ionic_min"
    input_set_generator: JdftxInputGenerator = field(
        default_factory= lambda: IonicMinSetGenerator(
            coulomb_truncation = True,
            calc_type="molecule",
        )
    )

def get_boxed_molecules(molecules: list[Molecule]) -> list[Structure]:
    """Get the molecule structure.

    Parameters
    ----------
    molecules: list[Molecule]
        The molecules to be adsorbed.

    Returns
    -------
    list[Structure]
        The molecule structures.
    """
    molecule_structures = []

    for i, molecule in enumerate(molecules):
        boxed_molecule = molecule.get_boxed_structure(10, 10, 10)
        molecule_structures.append(boxed_molecule)

    return  molecule_structures


@job
def generate_slabs(
    bulk_structure: Structure,
<<<<<<< HEAD
    min_slab_size: float = 2.0,
    surface_idx: tuple = (1, 0, 0),
=======
    min_slab_size: float = 2.0, 
    surface_idx: tuple[int, int, int] = (1, 0, 0),
>>>>>>> 9d2a9137
    min_vacuum_size: float = 20.0,
    min_lw: float = 10.0,
    in_unit_planes: bool = True,
    center_slab: bool = True,
    lll_reduce: bool = True,
    reorient_lattice: bool = True,
    super_cell: list = [2, 2, 1],

) -> list:
    
    slab_configs = []

    slab_generator = SlabGenerator(
        bulk_structure,
        surface_idx,
        min_slab_size,
        min_vacuum_size,
        center_slab,
        in_unit_planes,
        lll_reduce,
        reorient_lattice
        
    )
    slabs = slab_generator.get_slabs()

    if not slabs:
        raise ValueError("No slabs could be generated with the given parameters")
    
    slabs = [slab for slab in slabs if not (slab.is_polar() and not slab.is_symmetric())]

    for slab in slabs:
        slab.make_supercell(super_cell)

    logger.info(f"Generated {len(slabs)} slabs for {surface_idx} surface")

    for i, slab in enumerate(slabs):
        oriented_bulk = slab.oriented_unit_cell
        config = {
            "configuration_number": i,
            "oriented_unit_cell": oriented_bulk,
            "structure": slab,
        }
        slab_configs.append(config)
    return slab_configs

@job
def generate_ads_slabs(
    slab: Slab,
    adsorbates: list[Molecule],
    min_displacement: float,
    site_type: list[str],  # could be bridge, hollow
    symm_reduce: float = 1e-2
) -> list[Structure]:
    """Generate structures with adsorbates placed on the slab surface.
    
    Parameters
    ----------
    slab : Slab
        The optimized slab structure
    adsorbates : list[Structure]
        The adsorbates structures
    min_displacement : float
        Minimum distance between adsorbate and surface
    site_type : list[str]
        Type of adsorption site to consider
        
    Returns
    -------
    list[Structure]
        List of structures with adsorbates placed at different sites
    """
    asf = AdsorbateSiteFinder(slab)
    ads_configs = []

    for adsorbate in adsorbates:
        adsorbate_formula = adsorbate.composition.reduced_formula

        sites = asf.find_adsorption_sites(
            distance=min_displacement,
            positions=site_type,
            symm_reduce=symm_reduce
            )
        
        for site_type in site_type:
            for i, site in enumerate(sites[site_type]):
                ads_struct = asf.add_adsorbate(adsorbate, site)

                config = {
                    "adsorbate": adsorbate_formula,
                    "site_type": site_type,
                    "site_index": i,
                    "structure": ads_struct,
                    "site_coords": site
                }
                ads_configs.append(config)
        
    return ads_configs

@job
def run_molecule_job(
    molecule_structures: list[Structure],
    molecules: list[Molecule],
    min_maker: MolMinMaker,
) -> Response:
    
    molecule_jobs = []
    molecule_outputs = defaultdict(list)

    for i, molecule in enumerate(molecule_structures): #changed from in molecule_structures.item()
        molecule_job = min_maker.make(structure=molecule)
        job_name = molecules[i].composition.reduced_formula
        molecule_job.append_name(f"_molecule_{job_name}")
        molecule_jobs.append(molecule_job)

        molecule_outputs["configuration_number"].append(i)
        molecule_outputs["formula"].append(job_name)
        molecule_outputs["relaxed_structures"].append(molecule_job.output.calc_outputs.structure)
        molecule_outputs["energies"].append(molecule_job.output.calc_outputs.energy)
        molecule_outputs["forces"].append(molecule_job.output.calc_outputs.forces)

    molecule_flow = Flow(jobs=molecule_jobs, output=molecule_outputs, name="molecule_flow")
    return Response(replace=molecule_flow)

@job
def generate_dict(
    molecules_outputs:dict
) -> dict:
    molecule_energies = {}
    for i in range(len(molecules_outputs["configuration_number"])):
        molecule_energies[molecules_outputs["formula"][i]] = molecules_outputs["energies"][i]
    return molecule_energies

@job
def run_slabs_job(
    slabs_output: list[dict],
    min_maker: SurfaceMinMaker,
    # bulk_structure: Structure,
    # bulk_energy: float,
    # calculate_surface_energy: bool = False,
) -> Response:
    
    # if calculate_surface_energy and (bulk_structure is None or bulk_energy is None):
    #     raise ValueError(
    #         "bulk_structure and bulk_energy must be provided if calculate_surface_energy is True"
    #  )

    termination_jobs = []
    slab_outputs = defaultdict(list)
    slab_structures = [slab["structure"] for slab in slabs_output]

    for i, slab in enumerate(slab_structures):
        slab_job = min_maker.make(structure=slab)
        slab_job.name = f"slab_{i}_job"
        termination_jobs.append(slab_job)


        slab_outputs["configuration_number"].append(i)
        slab_outputs["relaxed_structures"].append(slab_job.output.calc_outputs.structure)
        slab_outputs["energies"].append(slab_job.output.calc_outputs.energy)
        slab_outputs["forces"].append(slab_job.output.calc_outputs.forces)

        

        # if calculate_surface_energy:
        #     surface_energy = calculate_surface_energies(
        #         slab_structure=slab,
        #         bulk_structure=bulk_structure,
        #         slab_energy=slab_job.output.calc_outputs.energy,
        #         bulk_energy=bulk_energy,
        #         slab_area=slab.surface_area
        #     )
        #     slab_outputs["surface_energies"].append(surface_energy)

    slab_flow = Flow(jobs=termination_jobs, output=slab_outputs, name="slab_flow")
    return Response(replace=slab_flow)

@job
def run_ads_job(
    ads_configs: list[dict],
    relax_maker: SurfaceMinMaker
) -> Response:
    
    ads_jobs = []
    ads_outputs = defaultdict(list)

    for i, config in enumerate(ads_configs):
        ads_job = relax_maker.make(structure=config["structure"])
        job_name = f"ads_{config['adsorbate']}_{config['site_type']}_{config['site_index']}"
        ads_job.append_name(job_name)
        ads_jobs.append(ads_job)

        ads_outputs["configuration_number"].append(i)
        ads_outputs["adsorbate"].append(config["adsorbate"])
        ads_outputs["site_type"].append(config["site_type"])
        ads_outputs["site_index"].append(config["site_index"])
        ads_outputs["relaxed_structures"].append(ads_job.output.calc_outputs.structure)
        ads_outputs["energies"].append(ads_job.output.output.calc_outputs.energy)
        ads_outputs["forces"].append(ads_job.output.output.calc_outputs.forces)

    ads_flow = Flow(jobs=ads_jobs, output=ads_outputs, name="ads_flow")
    return Response(replace=ads_flow)


@job
def calculate_adsorption_energy(
    ads_outputs: dict,
    slab_energy: float,
    molecule_energy: dict[str, float]
) -> dict:
    
    results = defaultdict(list)

    for i in range(len(ads_outputs["configuration_number"])):
        adsorbate = ads_outputs["adsorbate"][i]
        mol_energy = molecule_energy[adsorbate]
        ads_energy = ads_outputs["energies"][i] - (slab_energy+mol_energy)

        results["config_number"].append(i)
        results["adsorbate"].append(adsorbate)
        results["site_type"].append(ads_outputs["site_type"][i])
        results["site_index"].append(ads_outputs["site_index"][i])
        results["adsorption_energy"].append(ads_energy)
        results["structure"].append(ads_outputs["relaxed_structures"][i])
    
    return results

@job
def pick_slab(
    slabs_outputs: dict,
    surface_energies: list
    ) ->dict:
    """Pick the slab with the lowest energy."""

    if "surface_energies" is None:
        raise ValueError("Surface energies not found. Ensure surface energy calculation was enabled.")
    
    # min_energy_idx = min(
    #     range(len(slab_outputs["surface_energies"])),
    #     key=lambda i: slab_outputs["surface_energies"][i]
    # ) #this was for when surface energies were part of slabs_outputs

    min_energy_idx = min(enumerate(surface_energies), key=lambda x: x[1])[0] #surface energies are list here

    selected_slab = {
        "configuration_number": slabs_outputs["configuration_number"][min_energy_idx],
        "relaxed_structure": slabs_outputs["relaxed_structures"][min_energy_idx],
        "energy": slabs_outputs["energies"][min_energy_idx],
        "forces": slabs_outputs["forces"][min_energy_idx],
        "surface_energy": surface_energies[min_energy_idx]

    }

    logger.info(
        f"Selected slab configuration {selected_slab['configuration_index']} "
        f"with surface energy {selected_slab['surface_energy']:.3f} eV/Å²" #need to check units..
    )
    
    return selected_slab


# def calculate_surface_energies( #changed from calculate_surface_energy 
#         slab_structure: Slab,
#         bulk_structure: Structure,
#         slab_energy: float,
#         bulk_energy: float,
#         slab_area: float
# ) -> float:
#     bulk_composition = bulk_structure.composition.get_el_amt_dict()
#     slab_composition = slab_structure.composition.get_el_amt_dict()
#     total_bulk_atoms = bulk_structure.composition.num_atoms

#     bulk_mole_fractions = {
#         element: count / total_bulk_atoms
#         for element, count in bulk_composition.items()
#     }

#     for ref_element in bulk_composition:
#         slab_bulk_ratio = (
#             slab_composition[ref_element] /
#             (bulk_mole_fractions[ref_element] * total_bulk_atoms)
#         )

#         for element in slab_composition:
#             excess_deficiency = {
#                 element: round(
#                     (bulk_mole_fractions[element] * slab_composition[ref_element] /
#                      bulk_mole_fractions[ref_element]) - slab_composition[element],
#                      2
#                 )
#             }
#         metal_bulk_energies = {
#             "Ir": -76.494584,
#         } #just have Ir for now, see comment below
#         if all(value == int(value) for value in excess_deficiency.values()):
#             corrections = {
#                 element: metal_bulk_energies[element] * factor #need to decide how to get the metal bulk energies (energy per atom of bulk metal).
#                 #Ideally, this would be a fully formed dict already, or should we calculate them each time witht he same params as the bulk? I think having a fully formed dict would be best.
#                 for element, factor in excess_deficiency.items()
#                 if element != ref_element
#             }

#             surface_energy = (
#                 slab_energy -
#                 (slab_bulk_ratio * bulk_energy) +
#                 sum(corrections.values())
#             ) / (2 * slab_area)

#             return surface_energy
            

@job
def generate_surface_energies(
    slabs_outputs: list[Slab],
    bulk_structure: Structure,
    bulk_energy: float,
    surface_idx: tuple
) -> list[float]:
    """
    Calculate surface energies for multiple oxide slabs using oxygen as reference.
    All slabs should contain the same elements as the bulk structure. 
    
    Args:
        slab_structures: List of surface slab structures
        bulk_structure: Bulk structure reference
        slab_energies: List of DFT energies for each slab (eV)
        bulk_energy: DFT energy of bulk (eV)
        slab_areas: Surface areas of each slab (Å²)
    
    Returns:
        list[float]: Surface energies (eV/Å²) for each slab
    """
    slab_structures = slabs_outputs["relaxed_structures"]
    slab_energies = slabs_outputs["energies"]
    
    if len(slab_structures) != len(slab_energies):
        raise ValueError("Number of slabs, energies must match")
        
    bulk_composition = bulk_structure.composition.get_el_amt_dict()
    total_bulk_atoms = bulk_structure.composition.num_atoms
    
    # Calculate bulk mole fractions once since same for all slabs
    bulk_mole_fractions = {
        element: count / total_bulk_atoms
        for element, count in bulk_composition.items()
    }
    
    surface_energies = []
    ref_element = "O"
    metal_bulk_energies = {
        "Ir": -76.494584,
    } #just have Ir for now, see comment below
    
    for slab, slab_energy in zip(slab_structures, slab_energies):
        if not isinstance(slab, Slab):
            slab = slab_from_structure(slab, surface_idx)

        slab_composition = slab.composition.get_el_amt_dict()
        slab_area = slab.surface_area

        # Calculate slab/bulk ratio using oxygen reference
        slab_bulk_ratio = (
            slab_composition[ref_element] /
            (bulk_mole_fractions[ref_element] * total_bulk_atoms)
        )
        
        # Calculate excess/deficiency for non-oxygen elements
        excess_deficiency = {
            element: round(
                (bulk_mole_fractions[element] * slab_composition[ref_element] /
                bulk_mole_fractions[ref_element]) - slab_composition[element],
                2
            )
            for element in slab_composition
            if element != ref_element
        }
        
        if not all(value == int(value) for value in excess_deficiency.values()):
            raise ValueError(f"Non-integer excess/deficiency factors found for slab {len(surface_energies)}")
            
        corrections = {
            element: metal_bulk_energies[element] * factor #need to decide how to get the metal bulk energies (energy per atom of bulk metal).
#                 #Ideally, this would be a fully formed dict already, or should we calculate them each time witht he same params as the bulk? I think having a fully formed dict would be best.

            for element, factor in excess_deficiency.items()
        }
        
        surface_energy = (
            slab_energy -
            (slab_bulk_ratio * bulk_energy) +
            sum(corrections.values())
        ) / (2 * slab_area)
        
        surface_energies.append(surface_energy)
    
    return surface_energies
        

def slab_from_structure(
        structure: Structure,
        surface_idx: tuple
        ) -> Slab:
    """
    Convert a Structure to a Slab.

    Parameters
    ----------
    miller : tuple
        Miller indices given as tuple of ints
    structure : pymatgen.core.structure.Structure
        Structure to be converted into a Slab

    Returns
    -------
    pymatgen.core.surface.Slab
        The input structure converted to a Slab

    """
    return Slab(lattice=structure.lattice,
                species=structure.species_and_occu,
                coords=structure.frac_coords,
                miller_index=surface_idx,
                oriented_unit_cell=structure,
                shift=0,
                scale_factor=np.eye(3, dtype=int),
                site_properties=structure.site_properties)



<|MERGE_RESOLUTION|>--- conflicted
+++ resolved
@@ -84,13 +84,8 @@
 @job
 def generate_slabs(
     bulk_structure: Structure,
-<<<<<<< HEAD
-    min_slab_size: float = 2.0,
-    surface_idx: tuple = (1, 0, 0),
-=======
     min_slab_size: float = 2.0, 
     surface_idx: tuple[int, int, int] = (1, 0, 0),
->>>>>>> 9d2a9137
     min_vacuum_size: float = 20.0,
     min_lw: float = 10.0,
     in_unit_planes: bool = True,
