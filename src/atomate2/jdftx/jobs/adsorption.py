--- conflicted
+++ resolved
@@ -7,7 +7,7 @@
 from dataclasses import dataclass, field
 from typing import TYPE_CHECKING
 
-<<<<<<< HEAD
+
 from jobflow import job, Response, Flow
 from pymatgen.core.surface import (
     SlabGenerator,
@@ -25,13 +25,12 @@
 )
 
 from atomate2.jdftx.sets.base import JdftxInputGenerator
-=======
+
 from atomate2.jdftx.jobs.base import BaseJdftxMaker
 from atomate2.jdftx.sets.core import IonicMinSetGenerator
 
 if TYPE_CHECKING:
     from atomate2.jdftx.sets.core import JdftxInputGenerator
->>>>>>> origin/main
 
 logger = logging.getLogger(__name__)
 
@@ -48,7 +47,6 @@
             calc_type="surface",
         )
     )
-<<<<<<< HEAD
 @dataclass
 class MolMinMaker(BaseJdftxMaker):
     """Maker to create molecule relaxation job."""
@@ -487,18 +485,4 @@
 
 
 
-=======
-
-
-@dataclass
-class MolMinMaker(BaseJdftxMaker):
-    """Maker to create molecule relaxation job."""
-
-    name: str = "surface_ionic_min"
-    input_set_generator: JdftxInputGenerator = field(
-        default_factory=IonicMinSetGenerator(
-            coulomb_truncation=True,
-            calc_type="molecule",
-        )
-    )
->>>>>>> origin/main+
