"""Definition of base VASP job maker."""

from __future__ import annotations

import warnings
from dataclasses import dataclass, field
from pathlib import Path
from shutil import which
from typing import TYPE_CHECKING, Callable

from atomate2.jdftx.emmet.jdftx_tasks import TaskDoc
from jobflow import Maker, Response, job
from monty.serialization import dumpfn
from pymatgen.core.trajectory import Trajectory
from pymatgen.electronic_structure.bandstructure import (
    BandStructure,
    BandStructureSymmLine,
)
from pymatgen.electronic_structure.dos import DOS, CompleteDos, Dos
from pymatgen.io.vasp import Chgcar, Locpot, Wavecar

from atomate2 import SETTINGS #TODO we can add JDFTx workflow default settings this way
from atomate2.common.files import gzip_output_folder
from atomate2.jdftx.sets.base import JdftxInputGenerator
from atomate2.vasp.files import copy_vasp_outputs, write_vasp_input_set
from atomate2.vasp.run import run_vasp, should_stop_children

if TYPE_CHECKING:
    from pymatgen.core import Structure


_BADER_EXE_EXISTS = bool(which("bader") or which("bader.exe"))
_CHARGEMOL_EXE_EXISTS = bool(
    which("Chargemol_09_26_2017_linux_parallel")
    or which("Chargemol_09_26_2017_linux_serial")
    or which("chargemol")
)

<<<<<<< HEAD
_DATA_OBJECTS = [  # TODO just store trajectory
=======
_DATA_OBJECTS = [ # TODO update relevant list for JDFTx
>>>>>>> 2ad2dbd9
    BandStructure,
    BandStructureSymmLine,
    DOS,
    Dos,
    CompleteDos,
    Locpot,
    Chgcar,
    Wavecar,
    Trajectory,
    "force_constants",
    "normalmode_eigenvecs",
    "bandstructure",  # FIX: BandStructure is not currently MSONable
]

<<<<<<< HEAD
# Input files. Partially from https://www.vasp.at/wiki/index.php/Category:Input_files
# Exclude those that are also outputs
_INPUT_FILES = [  # TODO implement file names from Jacob
    "DYNMATFULL",
    "ICONST",
    "INCAR",
    "KPOINTS",
    "KPOINTS OPT",
    "ML_AB",
    "ML_FF",
    "PENALTYPOT",
    "POSCAR",
    "POTCAR",
    "QPOINTS",
]

# Output files. Partially from https://www.vasp.at/wiki/index.php/Category:Output_files
_OUTPUT_FILES = [  # TODO implement file names from Jacob
    "AECCAR0",
    "AECCAR1",
    "AECCAR2",
    "BSEFATBAND",
    "CHG",
    "CHGCAR",
    "CONTCAR",
    "DOSCAR",
    "EIGENVAL",
    "ELFCAR",
    "HILLSPOT",
    "IBZKPT",
    "LOCPOT",
    "ML_ABN",
    "ML_FFN",
    "ML_HIS",
    "ML_LOGFILE",
    "ML_REG",
    "OSZICAR",
    "OUTCAR",
    "PARCHG",
    "PCDAT",
    "POT",
    "PROCAR",
    "PROOUT",
    "REPORT",
    "TMPCAR",
    "vasprun.xml",
    "vaspout.h5",
    "vaspwave.h5",
    "W*.tmp",
    "WAVECAR",
    "WAVEDER",
    "WFULL*.tmp",
    "XDATCAR",
=======
_INPUT_FILES = [
    "inputs.in",
    "inputs.lattice",
    "inputs.ionpos",
]

# Output files. Partially from https://www.vasp.at/wiki/index.php/Category:Output_files
_OUTPUT_FILES = [ # TODO finish this list
    "out.log",
    "Ecomponents",
    "wfns",
    "bandProjections",
    "boundCharge",
    "lattice",
    "ionpos",
>>>>>>> 2ad2dbd9
]

# Files to zip: inputs, outputs and additionally generated files
_FILES_TO_ZIP = (
    _INPUT_FILES
    + _OUTPUT_FILES
    + "custodian.json" # probably won't have this output 
)


def jdftx_job(method: Callable) -> job:
    """
    Decorate the ``make`` method of JDFTx job makers.

    This is a thin wrapper around :obj:`~jobflow.core.job.Job` that configures common
    settings for all JDFTx jobs. For example, it ensures that large data objects
    (band structures, density of states, LOCPOT, CHGCAR, etc) are all stored in the
    atomate2 data store. It also configures the output schema to be a VASP
    :obj:`.TaskDoc`.

    Any makers that return JDFTx jobs (not flows) should decorate the ``make`` method
    with @jdftx_job. For example:

    .. code-block:: python

        class MyJjdftxMaker(BaseJdftxMaker):
            @jdftx_job
            def make(structure):
                # code to run JDFTx job.
                pass

    Parameters
    ----------
    method : callable
        A BaseJdftxMaker.make method. This should not be specified directly and is
        implied by the decorator.

    Returns
    -------
    callable
        A decorated version of the make function that will generate VASP jobs.
    """
    return job(method, data=_DATA_OBJECTS, output_schema=TaskDoc)


@dataclass
class BaseJdftxMaker(Maker):
    """
    Base VASP job maker.

    Parameters
    ----------
    name : str
        The job name.
    input_set_generator : .VaspInputGenerator
        A generator used to make the input set.
    write_input_set_kwargs : dict
        Keyword arguments that will get passed to :obj:`.write_vasp_input_set`.
    copy_vasp_kwargs : dict
        Keyword arguments that will get passed to :obj:`.copy_vasp_outputs`.
    run_vasp_kwargs : dict
        Keyword arguments that will get passed to :obj:`.run_vasp`.
    task_document_kwargs : dict
        Keyword arguments that will get passed to :obj:`.TaskDoc.from_directory`.
    stop_children_kwargs : dict
        Keyword arguments that will get passed to :obj:`.should_stop_children`.
    write_additional_data : dict
        Additional data to write to the current directory. Given as a dict of
        {filename: data}. Note that if using FireWorks, dictionary keys cannot contain
        the "." character which is typically used to denote file extensions. To avoid
        this, use the ":" character, which will automatically be converted to ".". E.g.
        ``{"my_file:txt": "contents of the file"}``.
    """

<<<<<<< HEAD
    name: str = "base vasp job"
    input_set_generator: JdftxInputGenerator = field(
        default_factory=JdftxInputGenerator
    )
=======
    name: str = "base JDFTx job"
    input_set_generator: JdftxInputGenerator = field(default_factory=JdftxInputGenerator)
>>>>>>> 2ad2dbd9
    write_input_set_kwargs: dict = field(default_factory=dict)
    copy_vasp_kwargs: dict = field(default_factory=dict)
    run_vasp_kwargs: dict = field(default_factory=dict)
    task_document_kwargs: dict = field(default_factory=dict)
    stop_children_kwargs: dict = field(default_factory=dict)
    write_additional_data: dict = field(default_factory=dict)

    @jdftx_job
    def make(
        self, structure: Structure, prev_dir: str | Path | None = None
    ) -> Response:
        """Run a JDFTx calculation.

        Parameters
        ----------
        structure : Structure
            A pymatgen structure object.
        prev_dir : str or Path or None
            A previous JDFTx calculation directory to copy output files from.

        Returns
        -------
            Response: A response object containing the output, detours and stop
                commands of the JDFTx run.
        """
        # copy previous inputs
        from_prev = prev_dir is not None
        if prev_dir is not None:
            copy_vasp_outputs(prev_dir, **self.copy_vasp_kwargs)

        self.write_input_set_kwargs.setdefault("from_prev", from_prev)

        # write vasp input files
        write_vasp_input_set(
            structure, self.input_set_generator, **self.write_input_set_kwargs
        )

        # write any additional data
        for filename, data in self.write_additional_data.items():
            dumpfn(data, filename.replace(":", "."))

        # run vasp
        run_vasp(**self.run_vasp_kwargs)

        # parse vasp outputs
        task_doc = get_jdftx_task_document(Path.cwd(), **self.task_document_kwargs)
        task_doc.task_label = self.name

        # decide whether child jobs should proceed
        stop_children = should_stop_children(task_doc, **self.stop_children_kwargs)

        # gzip folder
        gzip_output_folder(
            directory=Path.cwd(),
            setting=SETTINGS.VASP_ZIP_FILES,
            files_list=_FILES_TO_ZIP,
        )

        return Response(
            stop_children=stop_children,
            stored_data={"custodian": task_doc.custodian},
            output=task_doc,
        )


def get_jdftx_task_document(path: Path | str, **kwargs) -> TaskDoc:
    """Get JDFTx Task Document using atomate2 settings."""
    # kwargs.setdefault("store_additional_json", SETTINGS.VASP_STORE_ADDITIONAL_JSON)

    # kwargs.setdefault(
    #     "volume_change_warning_tol", SETTINGS.VASP_VOLUME_CHANGE_WARNING_TOL
    # )

    # if SETTINGS.VASP_RUN_BADER:
    #     kwargs.setdefault("run_bader", _BADER_EXE_EXISTS)
    #     if not _BADER_EXE_EXISTS:
    #         warnings.warn(
    #             f"{SETTINGS.VASP_RUN_BADER=} but bader executable not found on path",
    #             stacklevel=1,
    #         )
    # if SETTINGS.VASP_RUN_DDEC6:
    #     # if VASP_RUN_DDEC6 is True but _CHARGEMOL_EXE_EXISTS is False, just silently
    #     # skip running DDEC6
    #     run_ddec6: bool | str = _CHARGEMOL_EXE_EXISTS
    #     if run_ddec6 and isinstance(SETTINGS.DDEC6_ATOMIC_DENSITIES_DIR, str):
    #         # if DDEC6_ATOMIC_DENSITIES_DIR is a string and directory at that path
    #         # exists, use as path to the atomic densities
    #         if Path(SETTINGS.DDEC6_ATOMIC_DENSITIES_DIR).is_dir():
    #             run_ddec6 = SETTINGS.DDEC6_ATOMIC_DENSITIES_DIR
    #         else:
    #             # if the directory doesn't exist, warn the user and skip running DDEC6
    #             warnings.warn(
    #                 f"{SETTINGS.DDEC6_ATOMIC_DENSITIES_DIR=} does not exist, skipping "
    #                 "DDEC6",
    #                 stacklevel=1,
    #             )
    #     kwargs.setdefault("run_ddec6", run_ddec6)

    #     if not _CHARGEMOL_EXE_EXISTS:
    #         warnings.warn(
    #             f"{SETTINGS.VASP_RUN_DDEC6=} but chargemol executable not found on "
    #             "path",
    #             stacklevel=1,
    #         )

    # kwargs.setdefault("store_volumetric_data", SETTINGS.VASP_STORE_VOLUMETRIC_DATA)

    return TaskDoc.from_directory(path, **kwargs)<|MERGE_RESOLUTION|>--- conflicted
+++ resolved
@@ -36,11 +36,7 @@
     or which("chargemol")
 )
 
-<<<<<<< HEAD
-_DATA_OBJECTS = [  # TODO just store trajectory
-=======
 _DATA_OBJECTS = [ # TODO update relevant list for JDFTx
->>>>>>> 2ad2dbd9
     BandStructure,
     BandStructureSymmLine,
     DOS,
@@ -55,61 +51,6 @@
     "bandstructure",  # FIX: BandStructure is not currently MSONable
 ]
 
-<<<<<<< HEAD
-# Input files. Partially from https://www.vasp.at/wiki/index.php/Category:Input_files
-# Exclude those that are also outputs
-_INPUT_FILES = [  # TODO implement file names from Jacob
-    "DYNMATFULL",
-    "ICONST",
-    "INCAR",
-    "KPOINTS",
-    "KPOINTS OPT",
-    "ML_AB",
-    "ML_FF",
-    "PENALTYPOT",
-    "POSCAR",
-    "POTCAR",
-    "QPOINTS",
-]
-
-# Output files. Partially from https://www.vasp.at/wiki/index.php/Category:Output_files
-_OUTPUT_FILES = [  # TODO implement file names from Jacob
-    "AECCAR0",
-    "AECCAR1",
-    "AECCAR2",
-    "BSEFATBAND",
-    "CHG",
-    "CHGCAR",
-    "CONTCAR",
-    "DOSCAR",
-    "EIGENVAL",
-    "ELFCAR",
-    "HILLSPOT",
-    "IBZKPT",
-    "LOCPOT",
-    "ML_ABN",
-    "ML_FFN",
-    "ML_HIS",
-    "ML_LOGFILE",
-    "ML_REG",
-    "OSZICAR",
-    "OUTCAR",
-    "PARCHG",
-    "PCDAT",
-    "POT",
-    "PROCAR",
-    "PROOUT",
-    "REPORT",
-    "TMPCAR",
-    "vasprun.xml",
-    "vaspout.h5",
-    "vaspwave.h5",
-    "W*.tmp",
-    "WAVECAR",
-    "WAVEDER",
-    "WFULL*.tmp",
-    "XDATCAR",
-=======
 _INPUT_FILES = [
     "inputs.in",
     "inputs.lattice",
@@ -125,7 +66,6 @@
     "boundCharge",
     "lattice",
     "ionpos",
->>>>>>> 2ad2dbd9
 ]
 
 # Files to zip: inputs, outputs and additionally generated files
@@ -200,15 +140,8 @@
         ``{"my_file:txt": "contents of the file"}``.
     """
 
-<<<<<<< HEAD
-    name: str = "base vasp job"
-    input_set_generator: JdftxInputGenerator = field(
-        default_factory=JdftxInputGenerator
-    )
-=======
     name: str = "base JDFTx job"
     input_set_generator: JdftxInputGenerator = field(default_factory=JdftxInputGenerator)
->>>>>>> 2ad2dbd9
     write_input_set_kwargs: dict = field(default_factory=dict)
     copy_vasp_kwargs: dict = field(default_factory=dict)
     run_vasp_kwargs: dict = field(default_factory=dict)
