--- conflicted
+++ resolved
@@ -6,12 +6,9 @@
 import numpy as np
 import scipy.constants as const
 from data import atom_valence_electrons
-<<<<<<< HEAD
 from pymatgen.core import Structure
 from pymatgen.core.trajectory import Trajectory
 from typing import List
-=======
->>>>>>> ecbdc035
 
 HA2EV = 2.0 * const.value("Rydberg constant times hc in eV")
 ANG2BOHR = 1 / (const.value("Bohr radius") * 10**10)
@@ -56,7 +53,6 @@
 
 
 def find_key(key_input, tempfile):
-<<<<<<< HEAD
     '''
     Finds last instance of key in output file. 
 
@@ -70,26 +66,13 @@
     key_input = str(key_input)
     line = None
     for i in range(0,len(tempfile)):
-=======
-    # finds line where key occurs in stored input, last instance
-    key_input = str(key_input)
-    line = len(tempfile)  # default to end
-    for i in range(len(tempfile)):
->>>>>>> ecbdc035
         if key_input in tempfile[i]:
             line = i
     return line
 
 
-<<<<<<< HEAD
 def find_first_range_key(key_input, tempfile, startline=0, endline=-1, skip_pound = False):
     #finds all lines that exactly begin with key
-=======
-def find_first_range_key(
-    key_input, tempfile, startline=0, endline=-1, skip_pound=False
-):
-    # finds all lines that exactly begin with key
->>>>>>> ecbdc035
     key_input = str(key_input)
     startlen = len(key_input)
     L = []
@@ -274,7 +257,6 @@
         fftgrid = [int(x) for x in text[line].split()[6:9]]
         instance.fftgrid = fftgrid
 
-<<<<<<< HEAD
         # Are these needed for DFT calcs?
         # line = find_key('kpoint-reduce-inversion', text)
         # if line == len(text):
@@ -283,19 +265,6 @@
         #     raise ValueError('kpoint-reduce-inversion must = no in single point DFT runs so kgrid without time-reversal symmetry is used (BGW requirement)')
 
         line = find_key('Dumping \'eigStats\' ...', text)
-=======
-        line = find_key("kpoint-reduce-inversion", text)
-        if line == len(text):
-            raise ValueError(
-                "kpoint-reduce-inversion must = no in single point DFT runs so kgrid without time-reversal symmetry is used (BGW requirement)"
-            )
-        if text[line].split()[1] != "no":
-            raise ValueError(
-                "kpoint-reduce-inversion must = no in single point DFT runs so kgrid without time-reversal symmetry is used (BGW requirement)"
-            )
-
-        line = find_key("Dumping 'jdft.eigStats' ...", text)
->>>>>>> ecbdc035
         if line == len(text):
             raise ValueError(
                 'Must run DFT job with "dump End EigStats" to get summary gap information!'
@@ -471,7 +440,6 @@
         return self.fluid is not None
 
     def write():
-<<<<<<< HEAD
         #don't need a write method since will never do that
         return NotImplementedError('There is no need to write a JDFTx out file')
 
@@ -560,8 +528,4 @@
         for field in self.__dataclass_fields__:
             value = getattr(self, field)
             dct[field] = value
-        return dct
-=======
-        # don't need a write method since will never do that
-        return NotImplementedError("There is no need to write a JDFTx out file")
->>>>>>> ecbdc035
+        return dct