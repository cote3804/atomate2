"""Module defining base JDFTx input set and generator."""

from __future__ import annotations

import os
from collections import defaultdict
from dataclasses import dataclass, field
from importlib.resources import files as get_mod_path
from pathlib import Path
from typing import TYPE_CHECKING, Any

import numpy as np
from monty.serialization import loadfn
from pymatgen.core.units import ang_to_bohr, eV_to_Ha
from pymatgen.io.core import InputGenerator, InputSet
from pymatgen.io.jdftx.inputs import JDFTXInfile, JDFTXStructure
from pymatgen.io.vasp import Kpoints

from atomate2 import SETTINGS

if TYPE_CHECKING:
    from pymatgen.core import Structure
    from pymatgen.util.typing import Kpoint, PathLike


_BASE_JDFTX_SET = loadfn(get_mod_path("atomate2.jdftx.sets") / "BaseJdftxSet.yaml")
_BEAST_CONFIG = loadfn(get_mod_path("atomate2.jdftx.sets") / "BeastConfig.yaml")
_PSEUDO_CONFIG = loadfn(get_mod_path("atomate2.jdftx.sets") / "PseudosConfig.yaml")
FILE_NAMES = {"in": "init.in", "out": "jdftx.out"}


class JdftxInputSet(InputSet):
    """
    A class to represent a JDFTx input file as a JDFTx InputSet.

    Parameters
    ----------
    jdftxinput
        A JdftxInput object
    """

    def __init__(self, jdftxinput: JDFTXInfile, jdftxstructure: JDFTXStructure) -> None:
        self.jdftxstructure = jdftxstructure
        self.jdftxinput = jdftxinput

    def write_input(
        self,
        directory: str | Path,
        infile: PathLike = FILE_NAMES["in"],
        make_dir: bool = True,
        overwrite: bool = True,
    ) -> None:
        """Write JDFTx input file to a directory.

        Parameters
        ----------
        directory
            Directory to write input files to.
        make_dir
            Whether to create the directory if it does not already exist.
        overwrite
            Whether to overwrite an input file if it already exists.
        """
        directory = Path(directory)
        if make_dir:
            os.makedirs(directory, exist_ok=True)

        if not overwrite and (directory / infile).exists():
            raise FileExistsError(f"{directory / infile} already exists.")

        jdftxinput = condense_jdftxinputs(self.jdftxinput, self.jdftxstructure)

        jdftxinput.write_file(filename=(directory / infile))

    @staticmethod
    def from_directory(
        directory: str | Path,
    ) -> JdftxInputSet:
        """Load a set of JDFTx inputs from a directory.

        Parameters
        ----------
        directory
            Directory to read JDFTx inputs from.
        """
        directory = Path(directory)
        jdftxinput = JDFTXInfile.from_file(directory / "input.in")
        jdftxstructure = jdftxinput.to_JDFTXStructure(jdftxinput)
        return JdftxInputSet(jdftxinput=jdftxinput, jdftxstructure=jdftxstructure)


@dataclass
class JdftxInputGenerator(InputGenerator):
    """A class to generate JDFTx input sets.

    Args:
        user_settings (dict): User JDFTx settings. This allows the user to
            override the default JDFTx settings loaded in the default_settings
            argument.
        coulomb_truncation (bool) = False:
            Whether to use coulomb truncation and calculate the coulomb
            truncation center. Only works for molecules and slabs.
        auto_kpoint_density (int) = 1000:
            Reciprocal k-point density for automatic k-point calculation. If
            k-points are specified in user_settings, they will not be
            overridden.
        potential (None, float) = None:
            Potential vs SHE for GC-DFT calculation.
        calc_type (str) = "bulk":
            Type of calculation used for setting input parameters. Options are:
            ["bulk", "surface", "molecule"].
        pseudopotentials (str) = "GBRV"
        config_dict (dict): The config dictionary used to set input parameters
            used in the calculation of JDFTx tags.
        default_settings: Default JDFTx settings.
    """

    # copy _BASE_JDFTX_SET to ensure each class instance has its own copy
    # otherwise in-place changes can affect other instances
    user_settings: dict = field(default_factory=dict)
    coulomb_truncation: bool = False
    auto_kpoint_density: int = 1000
    potential: None | float = None
    calc_type: str = "bulk"
    pseudopotentials: str = "GBRV"
    config_dict: dict = field(default_factory=lambda: _BEAST_CONFIG)
    default_settings: dict = field(default_factory=lambda: _BASE_JDFTX_SET)

    def __post_init__(self) -> None:
        """Post init formatting of arguments."""
        calc_type_options = ["bulk", "surface", "molecule"]
        if self.calc_type not in calc_type_options:
            raise ValueError(
                f"calc type f{self.calc_type} not in list of supported calc "
                "types: {calc_type_options}."
            )
        self.settings = self.default_settings.copy()
        self.settings.update(self.user_settings)
        # set default coords-type to Cartesian
        if "coords-type" not in self.settings:
            self.settings["coords-type"] = "Cartesian"
        self._apply_settings(self.settings)

    def _apply_settings(
        self, settings: dict[str, Any]
    ) -> None:  # settings as attributes
        for key, value in settings.items():
            setattr(self, key, value)

    def get_input_set(
        self,
        structure: Structure = None,
    ) -> JdftxInputSet:
        """Get a JDFTx input set for a structure.

        Parameters
        ----------
        structure
            A Pymatgen Structure.

        Returns
        -------
        JdftxInputSet
            A JDFTx input set.
        """
        self.settings.update(self.user_settings)
        self.set_kgrid(structure=structure)
        self.set_coulomb_interaction(structure=structure)
        self.set_nbands(structure=structure)
        self.set_mu()
        self.set_pseudos()
        self.set_magnetic_moments(structure=structure)
<<<<<<< HEAD
=======
        #print(self.settings)
>>>>>>> bc17a087
        self._apply_settings(self.settings)

        jdftx_structure = JDFTXStructure(structure)
        jdftxinputs = self.settings
        jdftxinput = JDFTXInfile.from_dict(jdftxinputs)

<<<<<<< HEAD
=======
        jdftxinputs = self.settings
        jdftxinput = JDFTXInfile.from_dict(jdftxinputs)
        #print("jdftxinput:", jdftxinput)
>>>>>>> bc17a087
        return JdftxInputSet(jdftxinput=jdftxinput, jdftxstructure=jdftx_structure)

    def set_kgrid(self, structure: Structure) -> Kpoint:
        """Get k-point grid.

        Parameters
        ----------
        structure
            A pymatgen structure.

        Returns
        -------
        Kpoints
            A tuple of integers specifying the k-point grid.
        """
        # never override k grid definition in user settings
        if "kpoint-folding" in self.user_settings:
            return
        # calculate k-grid with k-point density
        kpoints = Kpoints.automatic_density(
            structure=structure, kppa=self.auto_kpoint_density
        )
        kpoints = kpoints.kpts[0]
        if self.calc_type == "surface":
            kpoints = (kpoints[0], kpoints[1], 1)
        elif self.calc_type == "molecule":
            kpoints = (1, 1, 1)
        kpoint_update = {
            "kpoint-folding": {
                "n0": kpoints[0],
                "n1": kpoints[1],
                "n2": kpoints[2],
            }
        }
        self.settings.update(kpoint_update)
        return

    def set_coulomb_interaction(
        self,
        structure: Structure,
    ) -> JDFTXInfile:
        """
        Set coulomb-interaction and coulomb-truncation for JDFTXInfile.

        Description

        Parameters
        ----------
        structure
            A pymatgen structure

        Returns
        -------
        jdftxinputs
            A pymatgen.io.jdftx.inputs.JDFTXInfile object

        """
        if "coulomb-interaction" in self.settings:
            return
        if self.calc_type == "bulk":
            self.settings["coulomb-interaction"] = {
                "truncationType": "Periodic",
            }
            return
        if self.calc_type == "surface":
            self.settings["coulomb-interaction"] = {
                "truncationType": "Slab",
                "dir": "001",
            }
        elif self.calc_type == "molecule":
            self.settings["coulomb-interaction"] = {
                "truncationType": "Isolated",
            }
        com = center_of_mass(structure=structure)
        if self.settings["coords-type"] == "Cartesian":
            com = com @ structure.lattice.matrix * ang_to_bohr
        elif self.settings["coords-type"] == "Lattice":
            com = com * ang_to_bohr
        self.settings["coulomb-truncation-embed"] = {
            "c0": com[0],
            "c1": com[1],
            "c2": com[2],
        }
        return

    def set_nbands(self, structure: Structure) -> None:
        """Set number of bands in DFT calculation."""
        nelec = 0
        for atom in structure.species:
            nelec += _PSEUDO_CONFIG[self.pseudopotentials][str(atom)]
        nbands_add = int(nelec / 2) + 10
<<<<<<< HEAD
        nbands_mult = int(nelec / 2) * _BEAST_CONFIG["bands_multiplier"]
        self.settings["elec-n-bands"] = max(nbands_add, nbands_mult)

=======
        nbands_mult = int((nelec/2)) * _BEAST_CONFIG["bands_multiplier"]
        self.settings["elec-n-bands"] = max(nbands_add, nbands_mult)
        return
             
>>>>>>> bc17a087
    def set_pseudos(
        self,
    ) -> None:
        """Set ion-species tag corresponding to pseudopotentials."""
        if SETTINGS.JDFTX_PSEUDOS_DIR is not None:
            pseudos_str = str(
                Path(SETTINGS.JDFTX_PSEUDOS_DIR) / Path(self.pseudopotentials)
            )
        else:
            pseudos_str = self.pseudopotentials

        add_tags = [
            pseudos_str + "/$ID" + suffix
            for suffix in _PSEUDO_CONFIG[self.pseudopotentials]["suffixes"]
        ]
        # do not override pseudopotentials in settings
        if "ion-species" in self.settings:
            return
        self.settings["ion-species"] = add_tags
        return

    def set_mu(self) -> None:
        """Set absolute electron chemical potential (fermi level) for GC-DFT."""
        # never override mu in settings
        if "target-mu" in self.settings or self.potential is None:
            return
        solvent_model = self.settings["pcm-variant"]
        ashep = _BEAST_CONFIG["ASHEP"][solvent_model]
        # calculate absolute potential in Hartree
        mu = -(ashep - self.potential) / eV_to_Ha
        self.settings["target-mu"] = {"mu": mu}
        return

    def set_magnetic_moments(self, structure: Structure) -> None:
        """Set the magnetic moments for each atom in the structure.

        If the user specified magnetic moments as JDFTx tags, they will
        not be prioritized. The user can also set the magnetic moments in
        the site_params dictionary attribute of the structure. If neither above
        options are set, the code will initialize all metal atoms with +5
        magnetic moments.

        Parameters
        ----------
        structure
            A pymatgen structure

        Returns
        -------
        None
        """
        # check if user set JFDTx magnetic tags and return if true
        if (
            "initial-magnetic-moments" in self.settings
            or "elec-initial-magnetization" in self.settings
        ):
            return
        # if magmoms set on structure, build JDFTx tag
        if "magmom" in structure.site_properties:
            if len(structure.species) != len(structure.site_properties["magmom"]):
                raise ValueError(
                    f"length of magmom, {structure.site_properties['magmom']} "
                    "does not match number of species in structure, "
                    f"{len(structure.species)}."
                )
            magmoms = defaultdict(list)
            for magmom, species in zip(
                structure.site_properties["magmom"], structure.species, strict=False
            ):
                magmoms[species].append(magmom)
            tag_str = ""
            for element, magmom_list in magmoms.items():
                tag_str += f"{element} " + " ".join(list(map(str, magmom_list))) + " "
        # set magmoms to +5 for all metals in structure.
        else:
            magmoms = defaultdict(list)
            for species in structure.species:
                if species.is_metal:
                    magmoms[str(species)].append(5)
                else:
                    magmoms[str(species)].append(0)
            tag_str = ""
            for element, magmom_list in magmoms.items():
                tag_str += f"{element} " + " ".join(list(map(str, magmom_list))) + " "
        self.settings["initial-magnetic-moments"] = tag_str
        return


def condense_jdftxinputs(
    jdftxinput: JDFTXInfile, jdftxstructure: JDFTXStructure
) -> JDFTXInfile:
    """
    Combine JDFTXInfile and JDFTxStructure into complete JDFTXInfile.

    Function combines a JDFTXInfile class with calculation
    settings and a JDFTxStructure that defines the structure
    into one JDFTXInfile instance.

    Parameters
    ----------
        jdftxinput: JDFTXInfile
            A JDFTXInfile object with calculation settings.

        jdftxstructure: JDFTXStructure
            A JDFTXStructure object that defines the structure.

    Returns
    -------
        JDFTXInfile
            A JDFTXInfile that includes the calculation
            parameters and input structure.
    """
    # force Cartesian coordinates
    coords_type = jdftxinput.get("coords-type")
    return jdftxinput + JDFTXInfile.from_str(
        jdftxstructure.get_str(in_cart_coords=(coords_type == "Cartesian"))
    )


def center_of_mass(structure: Structure) -> np.ndarray:
    """
    Calculate center of mass.

    Parameters
    ----------
    structure: Structure
        A pymatgen structure

    Returns
    -------
    np.ndarray
        A numpy array containing the center of mass in fractional coordinates.
    """
    weights = [site.species.weight for site in structure]
    return np.average(structure.frac_coords, weights=weights, axis=0)<|MERGE_RESOLUTION|>--- conflicted
+++ resolved
@@ -170,22 +170,16 @@
         self.set_mu()
         self.set_pseudos()
         self.set_magnetic_moments(structure=structure)
-<<<<<<< HEAD
-=======
         #print(self.settings)
->>>>>>> bc17a087
         self._apply_settings(self.settings)
 
         jdftx_structure = JDFTXStructure(structure)
         jdftxinputs = self.settings
         jdftxinput = JDFTXInfile.from_dict(jdftxinputs)
 
-<<<<<<< HEAD
-=======
         jdftxinputs = self.settings
         jdftxinput = JDFTXInfile.from_dict(jdftxinputs)
         #print("jdftxinput:", jdftxinput)
->>>>>>> bc17a087
         return JdftxInputSet(jdftxinput=jdftxinput, jdftxstructure=jdftx_structure)
 
     def set_kgrid(self, structure: Structure) -> Kpoint:
@@ -277,16 +271,10 @@
         for atom in structure.species:
             nelec += _PSEUDO_CONFIG[self.pseudopotentials][str(atom)]
         nbands_add = int(nelec / 2) + 10
-<<<<<<< HEAD
-        nbands_mult = int(nelec / 2) * _BEAST_CONFIG["bands_multiplier"]
-        self.settings["elec-n-bands"] = max(nbands_add, nbands_mult)
-
-=======
         nbands_mult = int((nelec/2)) * _BEAST_CONFIG["bands_multiplier"]
         self.settings["elec-n-bands"] = max(nbands_add, nbands_mult)
         return
              
->>>>>>> bc17a087
     def set_pseudos(
         self,
     ) -> None:
