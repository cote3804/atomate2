--- conflicted
+++ resolved
@@ -44,11 +44,7 @@
     def write_input(
         self,
         directory: str | Path,
-<<<<<<< HEAD
-        infile: PathLike = "input.in",  # TODO I don't think this should be optional
-=======
         infile: PathLike = FILE_NAMES["in"],
->>>>>>> fb317e9d
         make_dir: bool = True,
         overwrite: bool = True,
     ) -> None:
