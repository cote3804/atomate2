"""Core definitions of a JDFTx calculation document."""

# mypy: ignore-errors

import logging
from dataclasses import asdict
from pathlib import Path
from typing import Optional, Union

from pydantic import BaseModel, Field
from pymatgen.core.structure import Structure

from atomate2.jdftx.io.jdftxinfile import JDFTXInfile
from atomate2.jdftx.io.jdftxoutfile import JDFTXOutfile
<<<<<<< HEAD

functional_synonyms = {
    "b97mv": "b97m-v",
    "b97mrv": "b97m-rv",
    "wb97xd": "wb97x-d",
    "wb97xd3": "wb97x-d3",
    "wb97xv": "wb97x-v",
    "wb97mv": "wb97m-v",
}
=======
from atomate2.jdftx.schemas.enums import TaskType
>>>>>>> fb317e9d

__author__ = "Cooper Tezak <cote3804@colorado.edu>"
logger = logging.getLogger(__name__)



class CalculationInput(BaseModel):
    """Document defining JDFTx calculation inputs."""

    # TODO Break out parameters into more explicit dataclass
    # fields.
    # Waiting on parsers to be finished.

    structure: Structure = Field(
        None, description="input structure to JDFTx calcualtion"
    )

    parameters: dict = Field(None, description="input tags in JDFTx in file")

    @classmethod
    def from_jdftxinput(cls, jdftxinput: JDFTXInfile) -> "CalculationInput":
        """
        Create a JDFTx InputDoc schema from a JDFTXInfile object.

        Parameters
        ----------
        jdftxinput
            A JDFTXInfile object.

        Returns
        -------
        CalculationInput
            The input document.
        """
        return cls(
            structure=jdftxinput.structure,
            parameters=jdftxinput.as_dict(),
        )


class CalculationOutput(BaseModel):
    """Document defining JDFTx calculation outputs."""

    # TODO Break out jdftxoutput into more dataclass fields instead of lumping
    # everything into parameters.
    # Waiting on parsers to be finished.

    structure: Optional[Structure] = Field(
        None,
        description="optimized geometry of the structure after calculation",
    )
    parameters: Optional[dict] = Field(
        None,
        description="Calculation input parameters",
    )

    @classmethod
    def from_jdftxoutput(cls, jdftxoutput: JDFTXOutfile) -> "CalculationOutput":
        """
        Create a JDFTx output document from a JDFTXOutfile object.

        Parameters
        ----------
        jdftxoutput
            A JDFTXOutfile object.

        Returns
        -------
        CalculationOutput
            The output document.
        """
        optimized_structure = jdftxoutput.structure
        # jstrucs = jdftxoutput.jstrucs
        # TODO write method on JoutStructures to get trajectory
        # and handle optional storing of trajectory
        jsettings_fluid = jdftxoutput.jsettings_fluid
        jsettings_electronic = jdftxoutput.jsettings_electronic
        jsettings_lattice = jdftxoutput.jsettings_lattice
        jsettings_ionic = jdftxoutput.jsettings_ionic
        return cls(
            structure=optimized_structure,
            **asdict(jsettings_fluid),
            **asdict(jsettings_electronic),
            **asdict(jsettings_lattice),
            **asdict(jsettings_ionic),
        )


class Calculation(BaseModel):
    """Full JDFTx calculation inputs and outputs."""

    dir_name: str = Field(None, description="The directory for this JDFTx calculation")
    input: CalculationInput = Field(
        None, description="JDFTx input settings for the calculation"
    )
    output: CalculationOutput = Field(
        None, description="The JDFTx calculation output document"
    )

    # TODO implement these after parser is complete
    # task_name: str = Field(
    #     None,
    #     description="Name of task given by custodian (e.g. opt1, opt2, freq1, freq2)",
    # )
    # task_type: TaskType = Field(
    #     None,
    #     description="Calculation task type like Single Point,
    #       Geometry Optimization, Frequency...",
    # )
    # calc_type: Union[CalcType, str] = Field(
    #     None,
    #     description="Combination of calc type and task type",
    # )
    # completed_at: str = Field(
    #     None, description="Timestamp for when the calculation was completed"
    # )
    # has_jdftx_completed: Union[JDFTxStatus, bool] = Field(
    #     None, description="Whether JDFTx calculated the calculation successfully"
    # )
    # We'll only need this if we are using Custodian
    # to do error handling and calculation resubmission, which
    # will create additional files and paths
    # output_file_paths: dict[str, Union[str, Path, dict[s tr, Path]]] = Field(
    #     None,
    #     description="Paths (relative to dir_name) of the
    #       JDFTx output files associated with this calculation",
    # )

    @classmethod
    def from_files(
        cls,
        dir_name: Union[Path, str],
        jdftxinput_file: Union[Path, str],
        jdftxoutput_file: Union[Path, str],
        jdftxinput_kwargs: Optional[dict] = None,
        jdftxoutput_kwargs: Optional[dict] = None,
        # task_name  # do we need task names? These are created by Custodian
    ) -> "Calculation":
        """
        Create a QChem calculation document from a directory and file paths.

        Parameters
        ----------
        dir_name
            The directory containing the JDFTx calculation outputs.
        jdftxinput_file
            Path to the JDFTx in file relative to dir_name.
        jdftxoutput_file
            Path to the JDFTx out file relative to dir_name.
        jdftxinput_kwargs
            Additional keyword arguments that will be passed to the
            :obj:`.JDFTXInFile.from_file` method
        jdftxoutput_kwargs
            Additional keyword arguments that will be passed to the
            :obj:`.JDFTXOutFile.from_file` method

        Returns
        -------
        Calculation
            A JDFTx calculation document.
        """
        dir_name = Path(dir_name)
        jdftxinput_file = dir_name / jdftxinput_file
        jdftxoutput_file = dir_name / jdftxoutput_file

        jdftxinput_kwargs = jdftxinput_kwargs if jdftxinput_kwargs else {}
        jdftxinput = JDFTXInfile.from_file(jdftxinput_file, **jdftxinput_kwargs)

        jdftxoutput_kwargs = jdftxoutput_kwargs if jdftxoutput_kwargs else {}
        jdftxoutput = JDFTXOutfile.from_file(jdftxoutput_file, **jdftxoutput_kwargs)

        # completed_at = str(datetime.fromtimestamp(qcoutput_file.stat().st_mtime))
        # TODO parse times from JDFTx out file and implement them here

        input_doc = CalculationInput.from_jdftxinput(jdftxinput)
        output_doc = CalculationOutput.from_jdftxoutput(jdftxoutput)

        # TODO implement the get method on the output parser.
        # has_jdftx_completed = (
        #     JDFTxStatus.SUCCESS
        #     if jdftxoutput.get("completed")
        #     else JDFTxStatus.FAILED
        # )

        return cls(
            dir_name=str(dir_name),
            input=input_doc,
            output=output_doc,
            # TODO implement these methods if we want them
            # jdftx_version=qcoutput.data["version"],
            # has_jdftx_completed=has_qchem_completed,
            # completed_at=completed_at,
            # task_type=task_type(input_doc),
            # calc_type=calc_type(input_doc, validate_lot=validate_lot),
            # task_name=
        )


# def solvent(
#     parameters: CalculationInput,
#     validate_lot: bool = True,
#     custom_smd: Optional[str] = None,
# ) -> str:
#     """
#     Return the solvent used for this calculation.

#     Args:
#         parameters: dict of Q-Chem input parameters
#         custom_smd: (Optional) string representing SMD parameters for a
#         non-standard solvent
#     """
# TODO adapt this for JDFTx


def task_type(
    parameters: CalculationInput,
) -> TaskType:
    """Return TaskType for JDFTx calculation."""
    if parameters.job_type == "sp":
        return TaskType("Single Point")
    if parameters.job_type == "opt":
        return TaskType("Geometry Optimization")
    if parameters.job_type == "freq":
        return TaskType("Frequency")
    if parameters.job_type == "md":
        return TaskType("Molecular Dynamics")

    return TaskType("Unknown")


# def calc_type(
#     parameters: CalculationInput,
#     validate_lot: bool = True,
#     special_run_type: Optional[str] = None,
# ) -> CalcType:
#     """
#     Determine the calc type.

#     Args:
#         parameters: CalculationInput parameters
#     """
#     pass
# TODO implement this<|MERGE_RESOLUTION|>--- conflicted
+++ resolved
@@ -12,19 +12,7 @@
 
 from atomate2.jdftx.io.jdftxinfile import JDFTXInfile
 from atomate2.jdftx.io.jdftxoutfile import JDFTXOutfile
-<<<<<<< HEAD
-
-functional_synonyms = {
-    "b97mv": "b97m-v",
-    "b97mrv": "b97m-rv",
-    "wb97xd": "wb97x-d",
-    "wb97xd3": "wb97x-d3",
-    "wb97xv": "wb97x-v",
-    "wb97mv": "wb97m-v",
-}
-=======
 from atomate2.jdftx.schemas.enums import TaskType
->>>>>>> fb317e9d
 
 __author__ = "Cooper Tezak <cote3804@colorado.edu>"
 logger = logging.getLogger(__name__)
