# mypy: ignore-errors

"""Core definition of a JDFTx Task Document"""

import logging
from pathlib import Path
from typing import Any, Dict, List, Optional, Type, TypeVar, Union

from custodian.qchem.jobs import QCJob
<<<<<<< HEAD
from emmet.core.qchem.calc_types import CalcType, TaskType
=======
from emmet.core.qchem.calc_types import CalcType, LevelOfTheory, TaskType
from atomate2.jdftx.schemas.calculation import Calculation, CalculationInput, CalculationOutput
>>>>>>> 1046228a
from emmet.core.structure import StructureMetadata
from emmet.core.utils import ValueEnum
from monty.serialization import loadfn
from pydantic import BaseModel, Field
from pymatgen.core import Structure

<<<<<<< HEAD
from atomate2.jdftx.schemas.calculation import (
    Calculation,
    CalculationInput,
    CalculationOutput,
)
=======
from atomate2.jdftx.schemas.calculation import JDFTxStatus
>>>>>>> 1046228a
from atomate2.utils.datetime import datetime_str

__author__ = "Cooper Tezak <cooper.tezak@colorado.edu>"

logger = logging.getLogger(__name__)
_T = TypeVar("_T", bound="TaskDoc")
# _DERIVATIVE_FILES = ("GRAD", "HESS")

<<<<<<< HEAD

class JDFTxStatus(ValueEnum):
    """
    JDFTx Calculation State
    """

    SUCCESS = "successful"
    FAILED = "unsuccessful"


=======
>>>>>>> 1046228a
class OutputDoc(BaseModel):
    initial_structure: Structure = Field(None, description="Input Structure object")
    optimized_structure: Optional[Structure] = Field(
        None, description="Optimized Structure object"
    )
    mulliken: Optional[List[Any]] = Field(
        None, description="Mulliken atomic partial charges and partial spins"
    )
    resp: Optional[Union[List[float], List[Any]]] = Field(
        None,
        description="Restrained Electrostatic Potential (RESP) atomic partial charges",
    )
    nbo: Optional[Dict[str, Any]] = Field(
        None, description="Natural Bonding Orbital (NBO) output"
    )

    frequencies: Optional[Union[Dict[str, Any], List]] = Field(
        None,
        description="The list of calculated frequencies if job type is freq (units: cm^-1)",
    )

    frequency_modes: Optional[Union[List, str]] = Field(
        None,
        description="The list of calculated frequency mode vectors if job type is freq",
    )

    @classmethod
    def from_qchem_calc_doc(cls, calc_doc: Calculation) -> "OutputDoc":
        """
        Create a summary of QChem calculation outputs from a QChem calculation document.

        Parameters
        ----------
        calc_doc
            A QChem calculation document.
        kwargs
            Any other additional keyword arguments

        Returns
        -------
        OutputDoc
            The calculation output summary
        """
        return cls(
            initial_molecule=calc_doc.input.initial_molecule,
            optimized_molecule=calc_doc.output.optimized_molecule,
            # species_hash = self.species_hash, #The three entries post this needs to be checked again
            # coord_hash = self.coord_hash,
            # last_updated = self.last_updated,
            final_energy=calc_doc.output.final_energy,
            dipoles=calc_doc.output.dipoles,
            enthalpy=calc_doc.output.enthalpy,
            entropy=calc_doc.output.entropy,
            mulliken=calc_doc.output.mulliken,
            resp=calc_doc.output.resp,
            nbo=calc_doc.output.nbo_data,
            frequencies=calc_doc.output.frequencies,
            frequency_modes=calc_doc.output.frequency_modes,
        )


class InputDoc(BaseModel):
    structure: Structure = Field(
        None,
        title="Input Structure",
        description="Input molecule and calc details for the QChem calculation",
    )

    parameters: Optional[Dict] = Field(
        None,
        description="JDFTx calculation parameters",
    )

    @classmethod
    def from_qchem_calc_doc(cls, calc_doc: Calculation) -> "InputDoc":
        """
        Create qchem calculation input summary from a qchem calculation document.

        Parameters
        ----------
        calc_doc
            A QChem calculation document.

        Returns
        -------
        InputDoc
            A summary of the input molecule and corresponding calculation parameters
        """
        try:
            lot_val = calc_doc.level_of_theory.value
        except AttributeError:
            lot_val = calc_doc.level_of_theory

        try:
            ct_val = calc_doc.calc_type.value
        except AttributeError:
            ct_val = calc_doc.calc_type
        # TODO : modify this to get the different variables from the task doc.
        return cls(
            initial_molecule=calc_doc.input.initial_molecule,
            rem=calc_doc.input.rem,
            level_of_theory=lot_val,
            task_type=calc_doc.task_type.value,
            tags=calc_doc.input.tags,
            solvation_lot_info=calc_doc.solvation_lot_info,
            # special_run_type = calc_doc.input.special_run_type,
            # smiles = calc_doc.input.smiles,
            calc_type=ct_val,
        )


class CustodianDoc(BaseModel):
    corrections: Optional[List[Any]] = Field(
        None,
        title="Custodian Corrections",
        description="List of custodian correction data for calculation.",
    )

    job: Optional[Union[Dict[str, Any], QCJob]] = Field(
        None,
        title="Custodian Job Data",
        description="Job data logged by custodian.",
    )


class TaskDoc(StructureMetadata):
    """
    Calculation-level details about JDFTx calculations
    """

    dir_name: Optional[Union[str, Path]] = Field(
        None, description="The directory for this JDFTx task"
    )

    task_type: Optional[Union[CalcType, TaskType]] = Field(
        None, description="the type of JDFTx calculation"
    )

    last_updated: str = Field(
        default_factory=datetime_str,
        description="Timestamp for this task document was last updated",
    )

    calc_inputs: Optional[CalculationInput] = Field(
        {}, description="JDFTx calculation inputs"
    )

    calc_outputs: Optional[CalculationOutput] = Field(
        None,
        description="JDFTx calculation outputs",
    )

    state: Optional[JDFTxStatus] = Field(
        None, description="State of this JDFTx calculation"
    )

    # implemented in VASP and Qchem. Do we need this?
    # it keeps a list of all calculations in a given task.
    # calcs_reversed: Optional[List[Calculation]] = Field(
    # None,
    # title="Calcs reversed data",
    # description="Detailed data for each JDFTx calculation contributing to the task document.",
    # )

    @classmethod
    def from_directory(
        cls: Type[_T],
        dir_name: Union[Path, str],
        store_additional_json: bool = True,
        additional_fields: Dict[str, Any] = None,
        **jdftx_calculation_kwargs,
    ) -> _T:
        """
        Create a task document from a directory containing JDFTx files.

        Parameters
        ----------
        dir_name
            The path to the folder containing the calculation outputs.
        store_additional_json
            Whether to store additional json files in the calculation directory.
        additional_fields
            Dictionary of additional fields to add to output document.
        **qchem_calculation_kwargs
            Additional parsing options that will be passed to the
            :obj:`.Calculation.from_qchem_files` function.

        Returns
        -------
        TaskDoc
            A task document for the JDFTx calculation
        """
        logger.info(f"Getting task doc in: {dir_name}")

        additional_fields = {} if additional_fields is None else additional_fields
        dir_name = Path(dir_name)
        calc_doc = Calculation.from_files(
<<<<<<< HEAD
            dir_name=dir_name, jdftxinput_file="inputs.in", jdftxoutput_file="out.log"
        )
=======
            dir_name=dir_name,
            jdftxinput_file="inputs.in",
            jdftxoutput_file="output.out"
            )
>>>>>>> 1046228a
        # task_files = _find_qchem_files(dir_name)

        # if len(task_files) == 0:
        #     raise FileNotFoundError("No JDFTx files found!")

        ### all logic for calcs_reversed ###
        # critic2 = {}
        # custom_smd = {}
        # calcs_reversed = []
        # for task_name, files in task_files.items():
        #     if task_name == "orig":
        #         continue
        #     else:
        #         calc_doc = Calculation.from_qchem_files(
        #             dir_name,
        #             task_name,
        #             **files,
        #             **qchem_calculation_kwargs,
        #         )
        #         calcs_reversed.append(calc_doc)
        # all_qchem_objects.append(qchem_objects)

        # Lists need to be reversed so that newest calc is the first calc, all_qchem_objects are also reversed to match
        # calcs_reversed.reverse()

        # all_qchem_objects.reverse()

        ### Custodian stuff ###
        # custodian = _parse_custodian(dir_name)
        # additional_json = None
        # if store_additional_json:
        #     additional_json = _parse_additional_json(dir_name)
        #     for key, _ in additional_json.items():
        #         if key == "processed_critic2":
        #             critic2["processed"] = additional_json["processed_critic2"]
        #         elif key == "cpreport":
        #             critic2["cp"] = additional_json["cpreport"]
        #         elif key == "YT":
        #             critic2["yt"] = additional_json["yt"]
        #         elif key == "bonding":
        #             critic2["bonding"] = additional_json["bonding"]
        #         elif key == "solvent_data":
        #             custom_smd = additional_json["solvent_data"]

        # orig_inputs = (
        #     CalculationInput.from_qcinput(_parse_orig_inputs(dir_name))
        #     if _parse_orig_inputs(dir_name)
        #     else {}
        # )

        # dir_name = get_uri(dir_name)  # convert to full path

        doc = cls.from_structure(
            meta_structure=calc_doc.output.structure,
            dir_name=dir_name,
            calc_outputs=calc_doc.output,
            calc_inputs=calc_doc.input,
            # task_type=
            # state=_get_state()
        )

        doc = doc.model_copy(update=additional_fields)
        return doc

    @staticmethod
    def get_entry(
        calcs_reversed: List[Calculation], task_id: Optional[str] = None
    ) -> Dict:
        """
        Get a computed entry from a list of QChem calculation documents.

        Parameters
        ----------
        calcs_reversed
            A list of QChem calculation documents in reverse order.
        task_id
            The job identifier

        Returns
        -------
        Dict
            A dict of computed entries
        """
        entry_dict = {
            "entry_id": task_id,
            "task_id": task_id,
            "charge": calcs_reversed[0].output.molecule.charge,
            "spin_multiplicity": calcs_reversed[0].output.molecule.spin_multiplicity,
            "level_of_theory": calcs_reversed[-1].input.level_of_theory,
            "solvent": calcs_reversed[-1].input.solv_spec,
            "lot_solvent": calcs_reversed[-1].input.lot_solv_combo,
            "custom_smd": calcs_reversed[-1].input.custom_smd,
            "task_type": calcs_reversed[-1].input.task_spec,
            "calc_type": calcs_reversed[-1].input.calc_spec,
            "tags": calcs_reversed[-1].input.tags,
            "molecule": calcs_reversed[0].output.molecule,
            "composition": calcs_reversed[0].output.molecule.composition,
            "formula": calcs_reversed[
                0
            ].output.formula.composition.aplhabetical_formula,
            "energy": calcs_reversed[0].output.final_energy,
            "output": calcs_reversed[0].output.as_dict(),
            "critic2": calcs_reversed[
                0
            ].output.critic,  # TODO: Unclear about orig_inputs
            "last_updated": calcs_reversed[0].output.last_updated,
        }

        return entry_dict


def get_uri(dir_name: Union[str, Path]) -> str:
    """
    Return the URI path for a directory.

    This allows files hosted on different file servers to have distinct locations.

    Parameters
    ----------
    dir_name : str or Path
        A directory name.

    Returns
    -------
    str
        Full URI path, e.g., "fileserver.host.com:/full/payj/of/fir_name".
    """
    import socket

    fullpath = Path(dir_name).absolute()
    hostname = socket.gethostname()
    try:
        hostname = socket.gethostbyaddr(hostname)[0]
    except (socket.gaierror, socket.herror):
        pass
    return f"{hostname}:{fullpath}"


def _parse_custodian(dir_name: Path) -> Optional[Dict]:
    """
    Parse custodian.json file.

    Calculations done using custodian have a custodian.json file which tracks the makers
    performed and any errors detected and fixed.

    Parameters
    ----------
    dir_name
        Path to calculation directory.

    Returns
    -------
    Optional[Dict]
        The information parsed from custodian.json file.
    """
    filenames = tuple(dir_name.glob("custodian.json*"))
    if len(filenames) >= 1:
        return loadfn(filenames[0], cls=None)
    return None


def _parse_orig_inputs(
    dir_name: Path,
) -> Dict[str, Any]:
    """
    Parse original input files.

    Calculations using custodian generate a *.orig file for the inputs. This is useful
    to know how the calculation originally started.

    Parameters
    ----------
    dir_name
        Path to calculation directory.

    Returns
    -------
    Dict[str, Any]
        The original molecule, rem, solvent and other data.
    """
    orig_inputs = {}
    orig_file_path = next(dir_name.glob("*.orig*"), None)

    if orig_file_path:
        orig_inputs = QCInput.from_file(orig_file_path)

    return orig_inputs


def _parse_additional_json(dir_name: Path) -> Dict[str, Any]:
    """Parse additional json files in the directory."""
    additional_json = {}
    for filename in dir_name.glob("*.json*"):
        key = filename.name.split(".")[0]
        if key not in ("custodian", "transformations"):
            if key not in additional_json:
                additional_json[key] = loadfn(filename, cls=None)
    return additional_json


# TODO currently doesn't work b/c has_jdftx_completed method is not implemented
def _get_state(calc: Calculation) -> JDFTxStatus:
    """Get state from calculation document of JDFTx task."""
    if calc.has_jdftx_completed:
        return JDFTxStatus.SUCCESS
    return JDFTxStatus.FAILED<|MERGE_RESOLUTION|>--- conflicted
+++ resolved
@@ -7,27 +7,15 @@
 from typing import Any, Dict, List, Optional, Type, TypeVar, Union
 
 from custodian.qchem.jobs import QCJob
-<<<<<<< HEAD
-from emmet.core.qchem.calc_types import CalcType, TaskType
-=======
 from emmet.core.qchem.calc_types import CalcType, LevelOfTheory, TaskType
 from atomate2.jdftx.schemas.calculation import Calculation, CalculationInput, CalculationOutput
->>>>>>> 1046228a
 from emmet.core.structure import StructureMetadata
 from emmet.core.utils import ValueEnum
 from monty.serialization import loadfn
 from pydantic import BaseModel, Field
 from pymatgen.core import Structure
 
-<<<<<<< HEAD
-from atomate2.jdftx.schemas.calculation import (
-    Calculation,
-    CalculationInput,
-    CalculationOutput,
-)
-=======
 from atomate2.jdftx.schemas.calculation import JDFTxStatus
->>>>>>> 1046228a
 from atomate2.utils.datetime import datetime_str
 
 __author__ = "Cooper Tezak <cooper.tezak@colorado.edu>"
@@ -36,19 +24,7 @@
 _T = TypeVar("_T", bound="TaskDoc")
 # _DERIVATIVE_FILES = ("GRAD", "HESS")
 
-<<<<<<< HEAD
-
-class JDFTxStatus(ValueEnum):
-    """
-    JDFTx Calculation State
-    """
-
-    SUCCESS = "successful"
-    FAILED = "unsuccessful"
-
-
-=======
->>>>>>> 1046228a
+
 class OutputDoc(BaseModel):
     initial_structure: Structure = Field(None, description="Input Structure object")
     optimized_structure: Optional[Structure] = Field(
@@ -246,15 +222,10 @@
         additional_fields = {} if additional_fields is None else additional_fields
         dir_name = Path(dir_name)
         calc_doc = Calculation.from_files(
-<<<<<<< HEAD
-            dir_name=dir_name, jdftxinput_file="inputs.in", jdftxoutput_file="out.log"
-        )
-=======
             dir_name=dir_name,
             jdftxinput_file="inputs.in",
             jdftxoutput_file="output.out"
             )
->>>>>>> 1046228a
         # task_files = _find_qchem_files(dir_name)
 
         # if len(task_files) == 0:
